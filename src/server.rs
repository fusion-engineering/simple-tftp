--- conflicted
+++ resolved
@@ -43,14 +43,9 @@
         &self,
         target: SocketAddr,
         source: R,
-<<<<<<< HEAD
+        options: OptionAck<'static>,
     ) -> IoResult<Transfer<R>> {
-        Transfer::new_with_blocksize(source, self.sock.sock.local_addr()?.ip(), target, 512)
-=======
-        options: OptionAck<'static>,
-    ) -> Result<Transfer<R>, IoError> {
         Transfer::new(source, self.sock.sock.local_addr()?.ip(), target, options)
->>>>>>> a3635d5f
     }
 
     pub fn send_error_to(&mut self, error: Error, addr: SocketAddr) -> IoResult<()> {
@@ -82,13 +77,8 @@
         source: R,
         ip: IpAddr,
         target: SocketAddr,
-<<<<<<< HEAD
-        block_size: u16,
+        options: OptionAck<'static>,
     ) -> IoResult<Self> {
-=======
-        options: OptionAck<'static>,
-    ) -> Result<Self, IoError> {
->>>>>>> a3635d5f
         Ok(Self {
             sock: TFTPSocket::new(SocketAddr::new(ip, 0), Some(target))?,
             source: DataStream::new(source, options.blocksize.unwrap_or(512)),
@@ -96,13 +86,8 @@
         })
     }
 
-<<<<<<< HEAD
-    pub fn finish(mut self) -> IoResult<()> {
-        while let Some(bytes) = self.source.next_raw()? {
-            self.sock.sock.send(bytes)?;
-=======
     // checks that `reply` is an ACK packet with block_nr `current_block`
-    fn check_ack(reply: Packet, current_block: u16) -> Result<(), IoError> {
+    fn check_ack(reply: Packet, current_block: u16) -> IoResult<()> {
         match reply {
             Packet::Ack(Ack { block_nr: block }) if block == current_block => Ok(()),
             Packet::Error(e) => Err(IoError::new(
@@ -123,7 +108,6 @@
         // let mut source = DataStream::new(source, options.blocksize.unwrap_or(512));
         if !self.options.is_empty() {
             self.sock.send_message(Packet::OptionAck(self.options))?;
->>>>>>> a3635d5f
             let (reply, _) = self.sock.get_next_message_from()?;
             Self::check_ack(reply, 0)?;
         }
